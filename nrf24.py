#!/usr/bin/python
# -*- coding: utf-8 -*-
#
# This program is free software: you can redistribute it and/or modify
# it under the terms of the GNU General Public License as published by
# the Free Software Foundation, either version 3 of the License, or
# (at your option) any later version.
#
# This program is distributed in the hope that it will be useful,
# but WITHOUT ANY WARRANTY; without even the implied warranty of
# MERCHANTABILITY or FITNESS FOR A PARTICULAR PURPOSE.  See the
# GNU General Public License for more details.
#
# Python port of Maniacbug NRF24L01 library
# Author: Joao Paulo Barraca <jpbarraca@gmail.com>
#
# BeagleBoneBlack and Raspberry Pi use different GPIO access methods.
# Select the most appropriate for you by uncommenting one of the
# two imports.

try:
    #For BBBB
    import Adafruit_BBIO.GPIO as GPIO
except ImportError:
    try:
        # For Raspberry Pi
        import RPi.GPIO as GPIO
    except ImportError:
        raise ImportError('Neither RPi.GPIO nor Adafruit_BBIO.GPIO module found.')


import spidev
import time
import sys
if sys.version > '3':
    long = int


def _BV(x):
    return 1 << x


class NRF24:
    MAX_CHANNEL = 127
    MAX_PAYLOAD_SIZE = 32

    # PA Levels
    PA_MIN = 0
    PA_LOW = 1
    PA_HIGH = 2
    PA_MAX = 3
    PA_ERROR = 4

    # Bit rates
    BR_1MBPS = 0
    BR_2MBPS = 1
    BR_250KBPS = 2

    # CRC
    CRC_DISABLED = 0
    CRC_8 = 1
    CRC_16 = 2
    CRC_ENABLED = 3

    # Registers
    CONFIG = 0x00
    EN_AA = 0x01
    EN_RXADDR = 0x02
    SETUP_AW = 0x03
    SETUP_RETR = 0x04
    RF_CH = 0x05
    RF_SETUP = 0x06
    STATUS = 0x07
    OBSERVE_TX = 0x08
    CD = 0x09
    RX_ADDR_P0 = 0x0A
    RX_ADDR_P1 = 0x0B
    RX_ADDR_P2 = 0x0C
    RX_ADDR_P3 = 0x0D
    RX_ADDR_P4 = 0x0E
    RX_ADDR_P5 = 0x0F
    TX_ADDR = 0x10
    RX_PW_P0 = 0x11
    RX_PW_P1 = 0x12
    RX_PW_P2 = 0x13
    RX_PW_P3 = 0x14
    RX_PW_P4 = 0x15
    RX_PW_P5 = 0x16
    FIFO_STATUS = 0x17
    DYNPD = 0x1C
    FEATURE = 0x1D

    # Bit Mnemonics */
    MASK_RX_DR = 6
    MASK_TX_DS = 5
    MASK_MAX_RT = 4
    EN_CRC = 3
    CRCO = 2
    PWR_UP = 1
    PRIM_RX = 0
    ENAA_P5 = 5
    ENAA_P4 = 4
    ENAA_P3 = 3
    ENAA_P2 = 2
    ENAA_P1 = 1
    ENAA_P0 = 0
    ERX_P5 = 5
    ERX_P4 = 4
    ERX_P3 = 3
    ERX_P2 = 2
    ERX_P1 = 1
    ERX_P0 = 0
    AW = 0
    ARD = 4
    ARC = 0
    PLL_LOCK = 4
    RF_DR = 3
    RF_PWR = 6
    RX_DR = 6
    TX_DS = 5
    MAX_RT = 4
    RX_P_NO = 1
    TX_FULL = 0
    PLOS_CNT = 4
    ARC_CNT = 0
    TX_REUSE = 6
    FIFO_FULL = 5
    TX_EMPTY = 4
    RX_FULL = 1
    RX_EMPTY = 0
    DPL_P5 = 5
    DPL_P4 = 4
    DPL_P3 = 3
    DPL_P2 = 2
    DPL_P1 = 1
    DPL_P0 = 0
    EN_DPL = 2
    EN_ACK_PAY = 1
    EN_DYN_ACK = 0

    # Instruction Mnemonics
    R_REGISTER = 0x00
    W_REGISTER = 0x20
    REGISTER_MASK = 0x1F
    ACTIVATE = 0x50
    R_RX_PL_WID = 0x60
    R_RX_PAYLOAD = 0x61
    W_TX_PAYLOAD = 0xA0
    W_ACK_PAYLOAD = 0xA8
    FLUSH_TX = 0xE1
    FLUSH_RX = 0xE2
    REUSE_TX_PL = 0xE3
    NOP = 0xFF

    # Non-P omissions
    LNA_HCURR = 0x00

    # P model memory Map
    RPD = 0x09

    # P model bit Mnemonics
    RF_DR_LOW = 5
    RF_DR_HIGH = 3
    RF_PWR_LOW = 1
    RF_PWR_HIGH = 2

    # Signal Mnemonics
    LOW = 0
    HIGH = 1

    datarate_e_str_P = ["1MBPS", "2MBPS", "250KBPS"]
    model_e_str_P = ["nRF24L01", "nRF24l01+"]
    crclength_e_str_P = ["Disabled", "8 bits", "16 bits"]
    pa_dbm_e_str_P = ["PA_MIN", "PA_LOW", "PA_MED", "PA_HIGH"]
    child_pipe = [RX_ADDR_P0, RX_ADDR_P1, RX_ADDR_P2, RX_ADDR_P3, RX_ADDR_P4, RX_ADDR_P5]

    child_payload_size = [RX_PW_P0, RX_PW_P1, RX_PW_P2, RX_PW_P3, RX_PW_P4, RX_PW_P5]
    child_pipe_enable = [ERX_P0, ERX_P1, ERX_P2, ERX_P3, ERX_P4, ERX_P5]

    def __init__(self):
        self.ce_pin = "P9_15"
        self.irq_pin = "P9_16"
        self.channel = 76
        self.data_rate = NRF24.BR_1MBPS
        self.data_rate_bits = 1000
        self.p_variant = False  # False for RF24L01 and true for RF24L01P
        self.payload_size = 5  # *< Fixed size of payloads
        self.ack_payload_available = False  # *< Whether there is an ack payload waiting
        self.dynamic_payloads_enabled = False  # *< Whether dynamic payloads are enabled.
        self.ack_payload_length = 5  # *< Dynamic size of pending ack payload.
        self.pipe0_reading_address = None  # *< Last address set on pipe 0 for reading.
        self.spidev = None
        self.using_adafruit_bbio_gpio = GPIO.__name__ == "Adafruit_BBIO.GPIO"

    def ce(self, level):
        if level == NRF24.HIGH:
            GPIO.output(self.ce_pin, GPIO.HIGH)
        else:
            GPIO.output(self.ce_pin, GPIO.LOW)
        return

    def irqWait(self, timeout = 30000):
        # CHANGE: detect module name because wait_for_edge is not available in
        # other libraries
        if not self.using_adafruit_bbio_gpio:
            raise Exception("IRQ Wait only available on the BBB")

        # TODO: A race condition may occur here.
        if GPIO.input(self.irq_pin) == 0: # Pin is already down. Packet is waiting?
            return True

        #HACK to detect GPIO lib type
        if GPIO.wait_for_edge.func_code.co_argcount == 4:
            return GPIO.wait_for_edge(self.irq_pin, GPIO.FALLING, timeout) == 1
        else:
            return GPIO.wait_for_edge(self.irq_pin, GPIO.FALLING) == 1

    def read_register(self, reg, blen=1):
        buf = [NRF24.R_REGISTER | (NRF24.REGISTER_MASK & reg)]
        buf += [NRF24.NOP] * max(1, blen)

        resp = self.spidev.xfer2(buf)
        if blen == 1:
            return resp[1]

        return resp[1:]

    def write_register(self, reg, value, length=-1):
        buf = [NRF24.W_REGISTER | (NRF24.REGISTER_MASK & reg)]

        if isinstance(value, (int, long)):
            if length < 0:
                length = 1
            else:
                length = min(4, length)

            i = length
            while i > 0:
                buf += [int(value & 0xff)]
                value >>= 8
                i -= 1

        elif isinstance(value, list):
            if length < 0:
                length = len(value)

            for i in xrange(min(len(value), length)):
                buf.append(int(value[len(value) - i - 1] & 0xff))
        else:
            raise Exception("Value must be int or list")

        return self.spidev.xfer2(buf)[0]

    def write_payload(self, buf):
        data_len = min(self.payload_size, len(buf))
        blank_len = 0

        if not self.dynamic_payloads_enabled:
            blank_len = self.payload_size - data_len

        txbuffer = [NRF24.W_TX_PAYLOAD]
        for n in buf:
            t = type(n)
            if t is str:
                txbuffer += [ord(n)]
            elif t is int:
                txbuffer += [n]
            else:
                raise Exception("Only ints and chars are supported: Found " + str(t))

        if blank_len != 0:
            txbuffer += [0x00] * blank_len

        return self.spidev.xfer2(txbuffer)

    def read_payload(self, buf, buf_len=-1):
        if buf_len < 0:
            buf_len = self.payload_size

        data_len = min(self.payload_size, buf_len)
        blank_len = 0

        if not self.dynamic_payloads_enabled:
            blank_len = self.payload_size - data_len

        txbuffer = [NRF24.NOP] * (blank_len + data_len + 1)
        txbuffer[0] = NRF24.R_RX_PAYLOAD

        payload = self.spidev.xfer2(txbuffer)
        del buf[:]
        buf.extend(payload[1:data_len + 1])

        return data_len

    def flush_rx(self):
        return self.spidev.xfer2([NRF24.FLUSH_RX])[0]

    def flush_tx(self):
        return self.spidev.xfer2([NRF24.FLUSH_TX])[0]

    def get_status(self):
        return self.spidev.xfer2([NRF24.NOP])[0]

    def print_single_status_line(self, name, value):
        print("{0:<16}= {1}".format(name, value))

    def print_status(self, status):
        status_str = "0x{0:02x} RX_DR={1:x} TX_DS={2:x} MAX_RT={3:x} RX_P_NO={4:x} TX_FULL={5:x}".format(
            status,
            1 if status & _BV(NRF24.RX_DR) else 0,
            1 if status & _BV(NRF24.TX_DS) else 0,
            1 if status & _BV(NRF24.MAX_RT) else 0,
            ((status >> NRF24.RX_P_NO) & int("111", 2)),
            1 if status & _BV(NRF24.TX_FULL) else 0)

        self.print_single_status_line("STATUS", status_str)

    def print_observe_tx(self, value):
        tx_str = "OBSERVE_TX=0x{0:02x}: POLS_CNT={2:x} ARC_CNT={2:x}\r\n".format(
            value,
            (value >> NRF24.PLOS_CNT) & int("1111",2),
            (value >> NRF24.ARC_CNT)  & int("1111",2)
            )
        print(tx_str)

    def print_byte_register(self, name, reg, qty=1):
        registers = [ "0x{:0>2x}".format(self.read_register(reg+r)) for r in range(0, qty) ]
        self.print_single_status_line(name, " ".join(registers))

    def print_address_register(self, name, reg, qty=1):
<<<<<<< HEAD
        extra_tab = '\t' if len(name) < 8 else 0
        print "%s\t%c =" % (name, extra_tab),

        while qty > 0:
            qty -= 1
            buf = reversed(self.read_register(reg, 5))
            reg += 1
            sys.stdout.write(" 0x"),
            for i in buf:
                sys.stdout.write("%02x" % i)

        print ""
=======
        address_registers = [ "0x{4:>2x}{3:>2x}{2:>2x}{1:>2x}{0:>2x}".format(*self.read_register(reg+r, 5)) for r in range(0, qty) ]
        self.print_single_status_line(name, " ".join(address_registers))
>>>>>>> 80b5ab5b

    def setChannel(self, channel):
        self.channel = min(max(0, channel), NRF24.MAX_CHANNEL)
        self.write_register(NRF24.RF_CH, self.channel)

    def getChannel(self):
        return self.read_register(NRF24.RF_CH)

    def setPayloadSize(self, size):
        self.payload_size = min(max(size, 1), NRF24.MAX_PAYLOAD_SIZE)

    def getPayloadSize(self):
        return self.payload_size

    def printDetails(self):
        self.print_status(self.get_status())
        self.print_address_register("RX_ADDR_P0-1", NRF24.RX_ADDR_P0, 2)
        self.print_byte_register("RX_ADDR_P2-5", NRF24.RX_ADDR_P2, 4)
        self.print_address_register("TX_ADDR", NRF24.TX_ADDR)

        self.print_byte_register("RX_PW_P0-6", NRF24.RX_PW_P0, 6)
        self.print_byte_register("EN_AA", NRF24.EN_AA)
        self.print_byte_register("EN_RXADDR", NRF24.EN_RXADDR)
        self.print_byte_register("RF_CH", NRF24.RF_CH)
        self.print_byte_register("RF_SETUP", NRF24.RF_SETUP)
        self.print_byte_register("CONFIG", NRF24.CONFIG)
        self.print_byte_register("DYNPD/FEATURE", NRF24.DYNPD, 2)

        self.print_single_status_line("Data Rate", NRF24.datarate_e_str_P[self.getDataRate()])
        self.print_single_status_line("Model", NRF24.model_e_str_P[self.isPVariant()])
        self.print_single_status_line("CRC Length", NRF24.crclength_e_str_P[self.getCRCLength()])
        self.print_single_status_line("PA Power", NRF24.pa_dbm_e_str_P[self.getPALevel()])

    def begin(self, major, minor, ce_pin, irq_pin):
        # Initialize SPI bus
        self.spidev = spidev.SpiDev()
        self.spidev.open(major, minor)
        self.ce_pin = ce_pin
        self.irq_pin = irq_pin

        GPIO.setup(self.ce_pin, GPIO.OUT)
        GPIO.setup(self.irq_pin, GPIO.IN, pull_up_down=GPIO.PUD_UP)

        time.sleep(5 / 1000000.0)

        # Set 1500uS (minimum for 32B payload in ESB@250KBPS) timeouts, to make testing a little easier
        # WARNING: If this is ever lowered, either 250KBS mode with AA is broken or maximum packet
        # sizes must never be used. See documentation for a more complete explanation.
        self.setRetries(int('0101', 2), 15)

        # Restore our default PA level
        self.setPALevel(NRF24.PA_MAX)

        # Determine if this is a p or non-p RF24 module and then
        # reset our data rate back to default value. This works
        # because a non-P variant won't allow the data rate to
        # be set to 250Kbps.
        if self.setDataRate(NRF24.BR_250KBPS):
            self.p_variant = True

        # Then set the data rate to the slowest (and most reliable) speed supported by all
        # hardware.
        self.setDataRate(NRF24.BR_1MBPS)

        # Initialize CRC and request 2-byte (16bit) CRC
        self.setCRCLength(NRF24.CRC_16)

        # Disable dynamic payloads, to match dynamic_payloads_enabled setting
        self.write_register(NRF24.DYNPD, 0)

        # Reset current status
        # Notice reset and flush is the last thing we do
        self.write_register(NRF24.STATUS, _BV(NRF24.RX_DR) | _BV(NRF24.TX_DS) | _BV(NRF24.MAX_RT))

        # Set up default configuration.  Callers can always change it later.
        # This channel should be universally safe and not bleed over into adjacent
        # spectrum.
        self.setChannel(self.channel)

        self.setRetries(15, 15)

        # Flush buffers
        self.flush_rx()
        self.flush_tx()

    def end(self):
        if self.spidev:
            self.spidev.close()
            self.spidev = None

    def startListening(self):
        self.write_register(NRF24.CONFIG, self.read_register(NRF24.CONFIG) | _BV(NRF24.PWR_UP) | _BV(NRF24.PRIM_RX))
        self.write_register(NRF24.STATUS, _BV(NRF24.RX_DR) | _BV(NRF24.TX_DS) | _BV(NRF24.MAX_RT))

        # Restore the pipe0 address, if exists
        if self.pipe0_reading_address:
            self.write_register(self.RX_ADDR_P0, self.pipe0_reading_address, 5)

        # Go!
        self.ce(NRF24.HIGH)

        # wait for the radio to come up (130us actually only needed)
        time.sleep(130 / 1000000.0)

    def stopListening(self):
        self.ce(NRF24.LOW)
        self.flush_tx()
        self.flush_rx()

        # Enable TX
        self.write_register(NRF24.CONFIG, (self.read_register(NRF24.CONFIG) | _BV(NRF24.PWR_UP) ) & ~_BV(NRF24.PRIM_RX))


    def powerDown(self):
        self.write_register(NRF24.CONFIG, self.read_register(NRF24.CONFIG) & ~_BV(NRF24.PWR_UP))

    def powerUp(self):
        self.write_register(NRF24.CONFIG, self.read_register(NRF24.CONFIG) | _BV(NRF24.PWR_UP))
        time.sleep(150 / 1000000.0)

    def write(self, buf, result=True):
        # Begin the write
        self.startWrite(buf)

        sent_at = time.time()
        while time.time() - sent_at < self.max_timeout:
            if (self.get_status() & (_BV(NRF24.TX_DS) | _BV(NRF24.MAX_RT))):
                break

            time.sleep(self.timeout)

        if not result:
            return

        what = self.whatHappened()

        result = what['tx_ok']

        # Handle the ack packet
        if what['rx_ready']:
            self.ack_payload_length = self.getDynamicPayloadSize()

        return result

    def startFastWrite(self, buf):
        """
            Do not wait for CE HIGH->LOW
        """
        # Send the payload
        self.write_payload(buf)

        self.ce(NRF24.HIGH)


    def startWrite(self, buf):
        # Send the payload
        self.write_payload(buf)

        # Allons!
        self.ce(NRF24.HIGH)
        time.sleep(0.000010)
        self.ce(NRF24.LOW)

    def getDynamicPayloadSize(self):
        return self.spidev.xfer2([NRF24.R_RX_PL_WID, NRF24.NOP])[1]

    def available(self, pipe_num=None, irq_wait=False, irq_timeout=30000):
        if not pipe_num:
            pipe_num = []

        status = self.get_status()
        result = False

        # Sometimes the radio specifies that there is data in one pipe but
        # doesn't set the RX flag...
        if status & _BV(NRF24.RX_DR) or (status & 0b00001110 != 0b00001110):
            result = True
        else:
            if irq_wait: # Will use IRQ wait
                if self.irqWait(irq_timeout): # Do we have a packet?
                    status = self.get_status() # Seems like we do!
                    if status & _BV(NRF24.RX_DR) or (status & 0b00001110 != 0b00001110):
                        result = True 

        if result:
            # If the caller wants the pipe number, include that
            if len(pipe_num) >= 1:
                pipe_num[0] = ( status >> NRF24.RX_P_NO ) & 0b00000111

                # Clear the status bit

                # ??? Should this REALLY be cleared now?  Or wait until we
                # actually READ the payload?
        self.write_register(NRF24.STATUS, _BV(NRF24.RX_DR))

        # Handle ack payload receipt
        if status & _BV(NRF24.TX_DS):
            self.write_register(NRF24.STATUS, _BV(NRF24.TX_DS))

        return result

    def read(self, buf, buf_len=-1):
        # Fetch the payload
        self.read_payload(buf, buf_len)

        # was this the last of the data available?
        return self.read_register(NRF24.FIFO_STATUS) & _BV(NRF24.RX_EMPTY)

    def whatHappened(self):
        # Read the status & reset the status in one easy call
        # Or is that such a good idea?
        status = self.write_register(NRF24.STATUS, _BV(NRF24.RX_DR) | _BV(NRF24.TX_DS) | _BV(NRF24.MAX_RT))

        # Report to the user what happened
        tx_ok = status & _BV(NRF24.TX_DS)
        tx_fail = status & _BV(NRF24.MAX_RT)
        rx_ready = status & _BV(NRF24.RX_DR)
        return {'tx_ok': tx_ok, "tx_fail": tx_fail, "rx_ready": rx_ready}

    def openWritingPipe(self, value):
        # Note that the NRF24L01(+)
        # expects it LSB first.

        self.write_register(NRF24.RX_ADDR_P0, value, 0x5)
        self.write_register(NRF24.TX_ADDR, value, 0x5)
        self.write_register(NRF24.RX_PW_P0, min(self.payload_size, 32))

    def openReadingPipe(self, child, address):
        # If this is pipe 0, cache the address.  This is needed because
        # openWritingPipe() will overwrite the pipe 0 address, so
        # startListening() will have to restore it.
        if child == 0:
            self.pipe0_reading_address = address

        if child <= 6:
            # For pipes 2-5, only write the LSB
            if child < 2:
                self.write_register(NRF24.child_pipe[child], address, 0x5)
            else:
                self.write_register(NRF24.child_pipe[child], address, 0x1)

            self.write_register(NRF24.child_payload_size[child], self.payload_size)

            # Note it would be more efficient to set all of the bits for all open
            # pipes at once.  However, I thought it would make the calling code
            # more simple to do it this way.
            self.write_register(NRF24.EN_RXADDR,
                                self.read_register(NRF24.EN_RXADDR) | _BV(NRF24.child_pipe_enable[child]))

    def closeReadingPipe(self, pipe):
        self.write_register(NRF24.EN_RXADDR,
            self.read_register(NRF24.EN_RXADDR) & ~_BV(NRF24.child_pipe_enable[pipe]))


    def toggle_features(self):
        buf = [NRF24.ACTIVATE, 0x73]
        self.spidev.xfer2(buf)

    def enableDynamicPayloads(self):
        # Enable dynamic payload throughout the system
        self.write_register(NRF24.FEATURE, self.read_register(NRF24.FEATURE) | _BV(NRF24.EN_DPL))

        # If it didn't work, the features are not enabled
        if not self.read_register(NRF24.FEATURE):
            # So enable them and try again
            self.toggle_features()
            self.write_register(NRF24.FEATURE, self.read_register(NRF24.FEATURE) | _BV(NRF24.EN_DPL))

        # Enable dynamic payload on all pipes

        # Not sure the use case of only having dynamic payload on certain
        # pipes, so the library does not support it.
        self.write_register(NRF24.DYNPD, self.read_register(NRF24.DYNPD) | _BV(NRF24.DPL_P5) | _BV(NRF24.DPL_P4) | _BV(
            NRF24.DPL_P3) | _BV(NRF24.DPL_P2) | _BV(NRF24.DPL_P1) | _BV(NRF24.DPL_P0))

        self.dynamic_payloads_enabled = True

    def enableAckPayload(self):
        # enable ack payload and dynamic payload features
        self.write_register(NRF24.FEATURE,
                            self.read_register(NRF24.FEATURE) | _BV(NRF24.EN_ACK_PAY) | _BV(NRF24.EN_DPL))

        # If it didn't work, the features are not enabled
        if not self.read_register(NRF24.FEATURE):
            # So enable them and try again
            self.toggle_features()
            self.write_register(NRF24.FEATURE,
                                self.read_register(NRF24.FEATURE) | _BV(NRF24.EN_ACK_PAY) | _BV(NRF24.EN_DPL))

        # Enable dynamic payload on pipes 0 & 1
        self.write_register(NRF24.DYNPD, self.read_register(NRF24.DYNPD) | _BV(NRF24.DPL_P1) | _BV(NRF24.DPL_P0))

    def writeAckPayload(self, pipe, buf, buf_len):
        txbuffer = [NRF24.W_ACK_PAYLOAD | (pipe & 0x7)]

        max_payload_size = 32
        data_len = min(buf_len, max_payload_size)
        txbuffer.extend(buf[0:data_len])

        self.spidev.xfer2(txbuffer)

    def isAckPayloadAvailable(self):
        result = self.ack_payload_available
        self.ack_payload_available = False
        return result

    def isPVariant(self):
        return self.p_variant

    def setAutoAck(self, enable):
        if enable:
            self.write_register(NRF24.EN_AA, 0x3F)
        else:
            self.write_register(NRF24.EN_AA, 0)

    def setAutoAckPipe(self, pipe, enable):
        if pipe <= 6:
            en_aa = self.read_register(NRF24.EN_AA)
            if enable:
                en_aa |= _BV(pipe)
            else:
                en_aa &= ~_BV(pipe)

            self.write_register(NRF24.EN_AA, en_aa)

    def setAddressWidth(self, width):
        if width >= 2 and width <= 5:
            self.write_register(NRF24.SETUP_AW, width - 2)
            self.address_width = width

    def testCarrier(self):
        return self.read_register(NRF24.CD) & 1

    def testRPD(self):
        return self.read_register(NRF24.RPD) & 1

    def setPALevel(self, level):
        setup = self.read_register(NRF24.RF_SETUP)
        setup &= ~(_BV(NRF24.RF_PWR_LOW) | _BV(NRF24.RF_PWR_HIGH))

        # switch uses RAM (evil!)
        if level == NRF24.PA_MAX:
            setup |= (_BV(NRF24.RF_PWR_LOW) | _BV(NRF24.RF_PWR_HIGH))
        elif level == NRF24.PA_HIGH:
            setup |= _BV(NRF24.RF_PWR_HIGH)
        elif level == NRF24.PA_LOW:
            setup |= _BV(NRF24.RF_PWR_LOW)
        elif level == NRF24.PA_MIN:
            pass
        elif level == NRF24.PA_ERROR:
            # On error, go to maximum PA
            setup |= (_BV(NRF24.RF_PWR_LOW) | _BV(NRF24.RF_PWR_HIGH))

        self.write_register(NRF24.RF_SETUP, setup)

    def getPALevel(self):
        power = self.read_register(NRF24.RF_SETUP) & (_BV(NRF24.RF_PWR_LOW) | _BV(NRF24.RF_PWR_HIGH))

        if power == (_BV(NRF24.RF_PWR_LOW) | _BV(NRF24.RF_PWR_HIGH)):
            return NRF24.PA_MAX
        elif power == _BV(NRF24.RF_PWR_HIGH):
            return NRF24.PA_HIGH
        elif power == _BV(NRF24.RF_PWR_LOW):
            return NRF24.PA_LOW
        else:
            return NRF24.PA_MIN

    def setDataRate(self, speed):
        setup = self.read_register(NRF24.RF_SETUP)

        # HIGH and LOW '00' is 1Mbs - our default
        setup &= ~(_BV(NRF24.RF_DR_LOW) | _BV(NRF24.RF_DR_HIGH))

        if speed == NRF24.BR_250KBPS:
            # Must set the RF_DR_LOW to 1 RF_DR_HIGH (used to be RF_DR) is already 0
            # Making it '10'.
            self.data_rate_bits = 250
            self.data_rate = NRF24.BR_250KBPS

            setup |= _BV(NRF24.RF_DR_LOW)
        else:
            # Set 2Mbs, RF_DR (RF_DR_HIGH) is set 1
            # Making it '01'
            if speed == NRF24.BR_2MBPS:
                self.data_rate_bits = 2000
                self.data_rate = NRF24.BR_2MBPS
                setup |= _BV(NRF24.RF_DR_HIGH)
            else:
                # 1Mbs
                self.data_rate_bits = 1000
                self.data_rate = NRF24.BR_1MBPS

        self.write_register(NRF24.RF_SETUP, setup)

        # Verify our result
        return self.read_register(NRF24.RF_SETUP) == setup


    def getDataRate(self):
        dr = self.read_register(NRF24.RF_SETUP) & (_BV(NRF24.RF_DR_LOW) | _BV(NRF24.RF_DR_HIGH))
        # Order matters in our case below
        if dr == _BV(NRF24.RF_DR_LOW):
            # '10' = 250KBPS
            return NRF24.BR_250KBPS
        elif dr == _BV(NRF24.RF_DR_HIGH):
            # '01' = 2MBPS
            return NRF24.BR_2MBPS
        else:
            # '00' = 1MBPS
            return NRF24.BR_1MBPS

    def setCRCLength(self, length):
        config = self.read_register(NRF24.CONFIG) & ~( _BV(NRF24.CRC_16) | _BV(NRF24.CRC_ENABLED))

        if length == NRF24.CRC_DISABLED:
            pass
        elif length == NRF24.CRC_8:
            config |= _BV(NRF24.CRC_ENABLED)
            config |= _BV(NRF24.CRC_8)
        else:
            config |= _BV(NRF24.CRC_ENABLED)
            config |= _BV(NRF24.CRC_16)

        self.write_register(NRF24.CONFIG, config)

    def getCRCLength(self):
        result = NRF24.CRC_DISABLED
        config = self.read_register(NRF24.CONFIG) & ( _BV(NRF24.CRCO) | _BV(NRF24.EN_CRC))

        if config & _BV(NRF24.EN_CRC):
            if config & _BV(NRF24.CRCO):
                result = NRF24.CRC_16
            else:
                result = NRF24.CRC_8

        return result

    def disableCRC(self):
        disable = self.read_register(NRF24.CONFIG) & ~_BV(NRF24.EN_CRC)
        self.write_register(NRF24.CONFIG, disable)

    def setRetries(self, delay, count):
        self.write_register(NRF24.SETUP_RETR, (delay & 0xf) << NRF24.ARD | (count & 0xf) << NRF24.ARC)
        self.delay = delay * 0.000250
        self.retries = count
        self.max_timeout = (self.payload_size / float(self.data_rate_bits) + self.delay) * self.retries
        self.timeout = (self.payload_size / float(self.data_rate_bits) + self.delay)


    def getRetries(self):
        return self.read_register(NRF24.SETUP_RETR)

    def getMaxTimeout(self):
        return self.max_timeout

    def getTimeout(self):
        return self.timeout<|MERGE_RESOLUTION|>--- conflicted
+++ resolved
@@ -206,7 +206,7 @@
             raise Exception("IRQ Wait only available on the BBB")
 
         # TODO: A race condition may occur here.
-        if GPIO.input(self.irq_pin) == 0: # Pin is already down. Packet is waiting?
+        if GPIO.input(self.irq_pin) == 0:  # Pin is already down. Packet is waiting?
             return True
 
         #HACK to detect GPIO lib type
@@ -318,33 +318,21 @@
     def print_observe_tx(self, value):
         tx_str = "OBSERVE_TX=0x{0:02x}: POLS_CNT={2:x} ARC_CNT={2:x}\r\n".format(
             value,
-            (value >> NRF24.PLOS_CNT) & int("1111",2),
-            (value >> NRF24.ARC_CNT)  & int("1111",2)
-            )
+            (value >> NRF24.PLOS_CNT) & int("1111", 2),
+            (value >> NRF24.ARC_CNT) & int("1111", 2))
+
         print(tx_str)
 
     def print_byte_register(self, name, reg, qty=1):
-        registers = [ "0x{:0>2x}".format(self.read_register(reg+r)) for r in range(0, qty) ]
+        registers = ["0x{:0>2x}".format(self.read_register(reg+r)) for r in range(0, qty)]
         self.print_single_status_line(name, " ".join(registers))
 
     def print_address_register(self, name, reg, qty=1):
-<<<<<<< HEAD
-        extra_tab = '\t' if len(name) < 8 else 0
-        print "%s\t%c =" % (name, extra_tab),
-
-        while qty > 0:
-            qty -= 1
-            buf = reversed(self.read_register(reg, 5))
-            reg += 1
-            sys.stdout.write(" 0x"),
-            for i in buf:
-                sys.stdout.write("%02x" % i)
-
-        print ""
-=======
-        address_registers = [ "0x{4:>2x}{3:>2x}{2:>2x}{1:>2x}{0:>2x}".format(*self.read_register(reg+r, 5)) for r in range(0, qty) ]
+        address_registers = ["0x{4:>2x}{3:>2x}{2:>2x}{1:>2x}{0:>2x}".format(
+            *self.read_register(reg+r, 5))
+            for r in range(0, qty)]
+
         self.print_single_status_line(name, " ".join(address_registers))
->>>>>>> 80b5ab5b
 
     def setChannel(self, channel):
         self.channel = min(max(0, channel), NRF24.MAX_CHANNEL)
@@ -455,8 +443,8 @@
         self.flush_rx()
 
         # Enable TX
-        self.write_register(NRF24.CONFIG, (self.read_register(NRF24.CONFIG) | _BV(NRF24.PWR_UP) ) & ~_BV(NRF24.PRIM_RX))
-
+        self.write_register(NRF24.CONFIG,
+                            (self.read_register(NRF24.CONFIG) | _BV(NRF24.PWR_UP)) & ~_BV(NRF24.PRIM_RX))
 
     def powerDown(self):
         self.write_register(NRF24.CONFIG, self.read_register(NRF24.CONFIG) & ~_BV(NRF24.PWR_UP))
@@ -498,7 +486,6 @@
 
         self.ce(NRF24.HIGH)
 
-
     def startWrite(self, buf):
         # Send the payload
         self.write_payload(buf)
@@ -523,16 +510,16 @@
         if status & _BV(NRF24.RX_DR) or (status & 0b00001110 != 0b00001110):
             result = True
         else:
-            if irq_wait: # Will use IRQ wait
-                if self.irqWait(irq_timeout): # Do we have a packet?
-                    status = self.get_status() # Seems like we do!
+            if irq_wait:  # Will use IRQ wait
+                if self.irqWait(irq_timeout):  # Do we have a packet?
+                    status = self.get_status()  # Seems like we do!
                     if status & _BV(NRF24.RX_DR) or (status & 0b00001110 != 0b00001110):
-                        result = True 
+                        result = True
 
         if result:
             # If the caller wants the pipe number, include that
             if len(pipe_num) >= 1:
-                pipe_num[0] = ( status >> NRF24.RX_P_NO ) & 0b00000111
+                pipe_num[0] = (status >> NRF24.RX_P_NO) & 0b00000111
 
                 # Clear the status bit
 
@@ -596,8 +583,7 @@
 
     def closeReadingPipe(self, pipe):
         self.write_register(NRF24.EN_RXADDR,
-            self.read_register(NRF24.EN_RXADDR) & ~_BV(NRF24.child_pipe_enable[pipe]))
-
+                            self.read_register(NRF24.EN_RXADDR) & ~_BV(NRF24.child_pipe_enable[pipe]))
 
     def toggle_features(self):
         buf = [NRF24.ACTIVATE, 0x73]
@@ -742,7 +728,6 @@
         # Verify our result
         return self.read_register(NRF24.RF_SETUP) == setup
 
-
     def getDataRate(self):
         dr = self.read_register(NRF24.RF_SETUP) & (_BV(NRF24.RF_DR_LOW) | _BV(NRF24.RF_DR_HIGH))
         # Order matters in our case below
@@ -757,7 +742,7 @@
             return NRF24.BR_1MBPS
 
     def setCRCLength(self, length):
-        config = self.read_register(NRF24.CONFIG) & ~( _BV(NRF24.CRC_16) | _BV(NRF24.CRC_ENABLED))
+        config = self.read_register(NRF24.CONFIG) & ~(_BV(NRF24.CRC_16) | _BV(NRF24.CRC_ENABLED))
 
         if length == NRF24.CRC_DISABLED:
             pass
@@ -772,7 +757,7 @@
 
     def getCRCLength(self):
         result = NRF24.CRC_DISABLED
-        config = self.read_register(NRF24.CONFIG) & ( _BV(NRF24.CRCO) | _BV(NRF24.EN_CRC))
+        config = self.read_register(NRF24.CONFIG) & (_BV(NRF24.CRCO) | _BV(NRF24.EN_CRC))
 
         if config & _BV(NRF24.EN_CRC):
             if config & _BV(NRF24.CRCO):
@@ -793,7 +778,6 @@
         self.max_timeout = (self.payload_size / float(self.data_rate_bits) + self.delay) * self.retries
         self.timeout = (self.payload_size / float(self.data_rate_bits) + self.delay)
 
-
     def getRetries(self):
         return self.read_register(NRF24.SETUP_RETR)
 
